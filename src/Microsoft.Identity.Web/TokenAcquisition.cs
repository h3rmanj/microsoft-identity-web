--- conflicted
+++ resolved
@@ -46,77 +46,7 @@
         private readonly IMsalHttpClientFactory _httpClientFactory;
         private readonly ILogger _logger;
         private readonly IServiceProvider _serviceProvider;
-<<<<<<< HEAD
         private readonly ITokenAcquisitionHost _tokenAcquisitionHost;
-=======
-
-        /// <summary>
-        /// Constructor of the TokenAcquisition service. This requires the Azure AD Options to
-        /// configure the confidential client application and a token cache provider.
-        /// This constructor is called by ASP.NET Core dependency injection.
-        /// </summary>
-        /// <param name="tokenCacheProvider">The App token cache provider.</param>
-        /// <param name="httpContextAccessor">Access to the HttpContext of the request.</param>
-        /// <param name="mergedOptionsMonitor">Configuration options.</param>
-        /// <param name="httpClientFactory">HTTP client factory.</param>
-        /// <param name="logger">Logger.</param>
-        /// <param name="serviceProvider">Service provider.</param>
-        public TokenAcquisition(
-            IMsalTokenCacheProvider tokenCacheProvider,
-            IHttpContextAccessor httpContextAccessor,
-            IOptionsMonitor<MergedOptions> mergedOptionsMonitor,
-            IHttpClientFactory httpClientFactory,
-            ILogger<TokenAcquisition> logger,
-            IServiceProvider serviceProvider)
-        {
-            _httpContextAccessor = httpContextAccessor;
-            _mergedOptionsMonitor = mergedOptionsMonitor;
-            _tokenCacheProvider = tokenCacheProvider;
-            _httpClientFactory = new MsalAspNetCoreHttpClientFactory(httpClientFactory);
-            _logger = logger;
-            _serviceProvider = serviceProvider;
-        }
-
-        internal MergedOptions GetOptions(string? authenticationScheme, out string effectiveAuthenticationScheme)
-        {
-            effectiveAuthenticationScheme = GetEffectiveAuthenticationScheme(authenticationScheme);
-
-            var mergedOptions = _mergedOptionsMonitor.Get(effectiveAuthenticationScheme);
-
-            if (!mergedOptions.MergedWithCca)
-            {
-                _serviceProvider.GetService<IOptionsMonitor<ConfidentialClientApplicationOptions>>()?.Get(effectiveAuthenticationScheme);
-            }
-
-            // Case of an anonymous controller, no [Authorize] attribute will trigger the merge options
-            if (string.IsNullOrEmpty(mergedOptions.Instance))
-            {
-                _serviceProvider.GetService<IOptionsMonitor<JwtBearerOptions>>()?.Get(effectiveAuthenticationScheme); // supports event handlers
-            }
-
-            // Case of an anonymous controller called from a web app
-            if (string.IsNullOrEmpty(mergedOptions.Instance))
-            {
-                _serviceProvider.GetService<IOptionsMonitor<OpenIdConnectOptions>>()?.Get(effectiveAuthenticationScheme);
-            }
-
-            if (string.IsNullOrEmpty(mergedOptions.Instance))
-            {
-                _serviceProvider.GetService<IOptionsMonitor<MicrosoftIdentityOptions>>()?.Get(effectiveAuthenticationScheme);
-            }
-
-            if (string.IsNullOrEmpty(mergedOptions.Instance))
-            {
-                var availableSchemes = _serviceProvider.GetService<IAuthenticationSchemeProvider>()?.GetAllSchemesAsync()?.Result?.Select(a => a.Name);
-                string msg = string.Format(CultureInfo.InvariantCulture, IDWebErrorMessage.ProvidedAuthenticationSchemeIsIncorrect,
-                    authenticationScheme, effectiveAuthenticationScheme, availableSchemes != null ? string.Join(",", availableSchemes) : string.Empty);
-                throw new InvalidOperationException(msg);
-            }
-
-            DefaultCertificateLoader.UserAssignedManagedIdentityClientId = mergedOptions.UserAssignedManagedIdentityClientId;
-            return mergedOptions;
-        }
->>>>>>> 88e6a4ea
 
         /// <summary>
         /// Scopes which are already requested by MSAL.NET. They should not be re-requested;.
@@ -163,14 +93,13 @@
             _tokenAcquisitionHost = tokenAcquisitionHost;
         }
 
-<<<<<<< HEAD
         public async Task<string> AddAccountToCacheFromAuthorizationCodeAsync(IEnumerable<string> scopes, string authCode, string authenticationScheme, string? clientInfo, string? codeVerifier, string? userFlow)
         {
-            authenticationScheme = _tokenAcquisitionHost.GetEffectiveAuthenticationScheme(authenticationScheme);
-            MergedOptions mergedOptions = _tokenAcquisitionHost.GetOptions(authenticationScheme);
-=======
-            MergedOptions mergedOptions = GetOptions(authenticationScheme, out string effectiveAuthenticationScheme);
->>>>>>> 88e6a4ea
+            if (scopes == null)
+            {
+                throw new ArgumentNullException(nameof(scopes));
+            }
+            MergedOptions mergedOptions = _tokenAcquisitionHost.GetOptions(authenticationScheme, out string effectiveAuthenticationScheme);
 
             try
             {
@@ -221,11 +150,7 @@
 
                 // Retry
                 _retryClientCertificate = true;
-<<<<<<< HEAD
                 await AddAccountToCacheFromAuthorizationCodeAsync(scopes, authCode, authenticationScheme, clientInfo, codeVerifier, userFlow).ConfigureAwait(false);
-=======
-                await AddAccountToCacheFromAuthorizationCodeAsync(context, scopes, effectiveAuthenticationScheme).ConfigureAwait(false);
->>>>>>> 88e6a4ea
             }
             catch (MsalException ex)
             {
@@ -277,18 +202,7 @@
                 throw new ArgumentNullException(nameof(scopes));
             }
 
-<<<<<<< HEAD
-            authenticationScheme = _tokenAcquisitionHost.GetEffectiveAuthenticationScheme(authenticationScheme);
-            MergedOptions mergedOptions = _tokenAcquisitionHost.GetOptions(authenticationScheme);
-
-            if (string.IsNullOrEmpty(mergedOptions.Instance))
-            {
-                var mergedOptionsMonitor = _serviceProvider.GetRequiredService<IOptionsMonitor<ConfidentialClientApplicationOptions>>();
-                mergedOptionsMonitor.Get(authenticationScheme);
-            }
-=======
-            MergedOptions mergedOptions = GetOptions(authenticationScheme, out _);
->>>>>>> 88e6a4ea
+            MergedOptions mergedOptions = _tokenAcquisitionHost.GetOptions(authenticationScheme, out _);
 
             user = await _tokenAcquisitionHost.GetAuthenticatedUserAsync(user).ConfigureAwait(false);
 
@@ -394,17 +308,8 @@
                 throw new ArgumentException(IDWebErrorMessage.ClientCredentialScopeParameterShouldEndInDotDefault, nameof(scope));
             }
 
-<<<<<<< HEAD
-            authenticationScheme = _tokenAcquisitionHost.GetEffectiveAuthenticationScheme(authenticationScheme);
-
-            MergedOptions mergedOptions = _tokenAcquisitionHost.GetOptions(authenticationScheme);
-
-            // Question for Jenny: Shall we merge inside GetOptions?
-            _tokenAcquisitionHost.ProcessOptionsForAnonymousControllers(authenticationScheme, mergedOptions);
-=======
-            MergedOptions mergedOptions = GetOptions(authenticationScheme, out _);
-
->>>>>>> 88e6a4ea
+            MergedOptions mergedOptions = _tokenAcquisitionHost.GetOptions(authenticationScheme, out _);
+
 
             if (string.IsNullOrEmpty(tenant))
             {
@@ -527,81 +432,6 @@
         }
 
         /// <summary>
-<<<<<<< HEAD
-=======
-        /// Used in web APIs (no user interaction).
-        /// Replies to the client through the HTTP response by sending a 403 (forbidden) and populating the 'WWW-Authenticate' header so that
-        /// the client, in turn, can trigger a user interaction so that the user consents to more scopes.
-        /// </summary>
-        /// <param name="scopes">Scopes to consent to.</param>
-        /// <param name="msalServiceException">The <see cref="MsalUiRequiredException"/> that triggered the challenge.</param>
-        /// <param name="httpResponse">The <see cref="HttpResponse"/> to update.</param>
-        /// if called from a web app, and JwtBearerDefault.AuthenticationScheme if called from a web API.
-        public Task ReplyForbiddenWithWwwAuthenticateHeaderAsync(
-            IEnumerable<string> scopes,
-            MsalUiRequiredException msalServiceException,
-            HttpResponse? httpResponse = null)
-        {
-            ReplyForbiddenWithWwwAuthenticateHeader(scopes, msalServiceException, null, httpResponse);
-            return Task.CompletedTask;
-        }
-
-        /// <summary>
-        /// Used in web APIs (no user interaction).
-        /// Replies to the client through the HTTP response by sending a 403 (forbidden) and populating the 'WWW-Authenticate' header so that
-        /// the client, in turn, can trigger a user interaction so that the user consents to more scopes.
-        /// </summary>
-        /// <param name="scopes">Scopes to consent to.</param>
-        /// <param name="msalServiceException">The <see cref="MsalUiRequiredException"/> that triggered the challenge.</param>
-        /// <param name="authenticationScheme">Authentication scheme. If null, will use OpenIdConnectDefault.AuthenticationScheme
-        /// if called from a web app, and JwtBearerDefault.AuthenticationScheme if called from a web API.</param>
-        /// <param name="httpResponse">The <see cref="HttpResponse"/> to update.</param>
-        public void ReplyForbiddenWithWwwAuthenticateHeader(
-            IEnumerable<string> scopes,
-            MsalUiRequiredException msalServiceException,
-            string? authenticationScheme = JwtBearerDefaults.AuthenticationScheme,
-            HttpResponse? httpResponse = null)
-        {
-            // A user interaction is required, but we are in a web API, and therefore, we need to report back to the client through a 'WWW-Authenticate' header https://tools.ietf.org/html/rfc6750#section-3.1
-            string proposedAction = Constants.Consent;
-            if (msalServiceException.ErrorCode == MsalError.InvalidGrantError && AcceptedTokenVersionMismatch(msalServiceException))
-            {
-                throw msalServiceException;
-            }
-
-            MergedOptions mergedOptions = GetOptions(authenticationScheme, out _);
-
-            var application = GetOrBuildConfidentialClientApplication(mergedOptions);
-
-            string consentUrl = $"{application.Authority}/oauth2/v2.0/authorize?client_id={mergedOptions.ClientId}"
-                + $"&response_type=code&redirect_uri={application.AppConfig.RedirectUri}"
-                + $"&response_mode=query&scope=offline_access%20{string.Join("%20", scopes)}";
-
-            IDictionary<string, string> parameters = new Dictionary<string, string>()
-                {
-                    { Constants.ConsentUrl, consentUrl },
-                    { Constants.Claims, msalServiceException.Claims },
-                    { Constants.Scopes, string.Join(",", scopes) },
-                    { Constants.ProposedAction, proposedAction },
-                };
-
-            string parameterString = string.Join(", ", parameters.Select(p => $"{p.Key}=\"{p.Value}\""));
-
-            httpResponse ??= CurrentHttpContext?.Response;
-
-            if (httpResponse == null)
-            {
-                throw new InvalidOperationException(IDWebErrorMessage.HttpContextAndHttpResponseAreNull);
-            }
-
-            var headers = httpResponse.Headers;
-            httpResponse.StatusCode = (int)HttpStatusCode.Forbidden;
-
-            headers[HeaderNames.WWWAuthenticate] = new StringValues($"{Constants.Bearer} {parameterString}");
-        }
-
-        /// <summary>
->>>>>>> 88e6a4ea
         /// Removes the account associated with context.HttpContext.User from the MSAL.NET cache.
         /// </summary>
         /// <param name="user">User</param>
@@ -615,12 +445,7 @@
             string? userId = user.GetMsalAccountId();
             if (!string.IsNullOrEmpty(userId))
             {
-<<<<<<< HEAD
-                authenticationScheme = _tokenAcquisitionHost.GetEffectiveAuthenticationScheme(authenticationScheme);
-                MergedOptions mergedOptions = _tokenAcquisitionHost.GetOptions(authenticationScheme);
-=======
-                MergedOptions mergedOptions = GetOptions(authenticationScheme, out _);
->>>>>>> 88e6a4ea
+                MergedOptions mergedOptions = _tokenAcquisitionHost.GetOptions(authenticationScheme, out _);
 
                 IConfidentialClientApplication app = GetOrBuildConfidentialClientApplication(mergedOptions);
 
@@ -725,11 +550,7 @@
                     && mergedOptions.ClientCredentialsUsingManagedIdentity != null
                     && mergedOptions.ClientCredentialsUsingManagedIdentity.IsEnabled)
                 {
-<<<<<<< HEAD
-                    builder.WithClientAssertion(new MsiSignedAssertionProvider(mergedOptions.UserAssignedManagedIdentityClientId!).GetSignedAssertion);
-=======
                     builder.WithClientAssertion(new ManagedIdentityClientAssertion(mergedOptions.ClientCredentialsUsingManagedIdentity.ManagedIdentityObjectId).GetSignedAssertion);
->>>>>>> 88e6a4ea
                 }
 
                 if (mergedOptions.ClientCertificates != null)
